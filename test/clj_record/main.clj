(ns clj-record.main
  (:require [clojure.contrib.sql :as sql]
            [clojure.test :as test-is])
  (:use clj-record.test-helper
        clj-record.test-model.config
        clojure.contrib.str-utils))

<<<<<<< HEAD

(defmulti get-id-key-spec :subprotocol)
(defmethod get-id-key-spec "derby" [db-spec name]
  [:id :int (str "GENERATED ALWAYS AS IDENTITY CONSTRAINT " name " PRIMARY KEY")])
(defmethod get-id-key-spec :default [db-spec name]
  [:id "SERIAL UNIQUE PRIMARY KEY"])

(defn drop-tables []
  (try
    (sql/drop-table :manufacturers)
    (sql/drop-table :productos)
    (catch Exception e)))

(defn create-tables []
  (sql/create-table :manufacturers
    (get-id-key-spec db "manufacturer_pk")
    [:name    "VARCHAR(32)" "NOT NULL"]
    [:founded "VARCHAR(4)"]
    [:grade   :int])
  (sql/create-table :productos
    (get-id-key-spec db "product_pk")
    [:name            "VARCHAR(32)" "NOT NULL"]
    [:price           :int]
    [:manufacturer_id :int "NOT NULL"])
  (sql/create-table :person
    (get-id-key-spec db "person_pk")
    [:name             "VARCHAR(32) NOT NULL"]
    [:mother_id        :int]   ; default fk for assoc "mother"
    [:father_person_id :int])
  (sql/create-table :thing_one
    (get-id-key-spec db "thing_one_pk")
    [:name            "VARCHAR(32)" "NOT NULL"]
    [:owner_person_id   :int])   ; will need to override fk and model name
  (sql/create-table :thing_two
    (get-id-key-spec db "thing_two_pk")
    [:thing_one_id   :int "NOT NULL"]))

(defn reset-db []
  (println "resetting" (db :subprotocol))
  (sql/with-connection db
    (sql/transaction
      (drop-tables)
      (create-tables)))
  (println "database reset"))

=======
>>>>>>> 18b05ae8
(defn load-and-run
  "Resets the test database, then finds, loads, and runs all the tests."
  []
  (let [test-files  (for [f (.listFiles (java.io.File. "clj_record"))
                          :when (re-find #"test.clj$" (.getPath f))]
                      (re-find #"[^.]+" (.getPath f)))
        test-namespaces (map #(symbol (re-gsub #"/|\\" "." (re-gsub #"_" "-" %))) test-files)]
    (doseq [file test-files]
      (load file))
    (apply test-is/run-tests test-namespaces)))
<|MERGE_RESOLUTION|>--- conflicted
+++ resolved
@@ -5,54 +5,6 @@
         clj-record.test-model.config
         clojure.contrib.str-utils))
 
-<<<<<<< HEAD
-
-(defmulti get-id-key-spec :subprotocol)
-(defmethod get-id-key-spec "derby" [db-spec name]
-  [:id :int (str "GENERATED ALWAYS AS IDENTITY CONSTRAINT " name " PRIMARY KEY")])
-(defmethod get-id-key-spec :default [db-spec name]
-  [:id "SERIAL UNIQUE PRIMARY KEY"])
-
-(defn drop-tables []
-  (try
-    (sql/drop-table :manufacturers)
-    (sql/drop-table :productos)
-    (catch Exception e)))
-
-(defn create-tables []
-  (sql/create-table :manufacturers
-    (get-id-key-spec db "manufacturer_pk")
-    [:name    "VARCHAR(32)" "NOT NULL"]
-    [:founded "VARCHAR(4)"]
-    [:grade   :int])
-  (sql/create-table :productos
-    (get-id-key-spec db "product_pk")
-    [:name            "VARCHAR(32)" "NOT NULL"]
-    [:price           :int]
-    [:manufacturer_id :int "NOT NULL"])
-  (sql/create-table :person
-    (get-id-key-spec db "person_pk")
-    [:name             "VARCHAR(32) NOT NULL"]
-    [:mother_id        :int]   ; default fk for assoc "mother"
-    [:father_person_id :int])
-  (sql/create-table :thing_one
-    (get-id-key-spec db "thing_one_pk")
-    [:name            "VARCHAR(32)" "NOT NULL"]
-    [:owner_person_id   :int])   ; will need to override fk and model name
-  (sql/create-table :thing_two
-    (get-id-key-spec db "thing_two_pk")
-    [:thing_one_id   :int "NOT NULL"]))
-
-(defn reset-db []
-  (println "resetting" (db :subprotocol))
-  (sql/with-connection db
-    (sql/transaction
-      (drop-tables)
-      (create-tables)))
-  (println "database reset"))
-
-=======
->>>>>>> 18b05ae8
 (defn load-and-run
   "Resets the test database, then finds, loads, and runs all the tests."
   []
